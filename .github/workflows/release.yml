--- conflicted
+++ resolved
@@ -1,11 +1,6 @@
 name: Release
 
-<<<<<<< HEAD
-on:
-  workflow_dispatch:
-=======
 on: workflow_dispatch
->>>>>>> c91a62c7
 
 jobs:
   build-and-publish:
